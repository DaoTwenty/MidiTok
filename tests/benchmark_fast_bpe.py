--- conflicted
+++ resolved
@@ -31,12 +31,8 @@
 
 
 def bpe_benchmark(data_path: str | Path | PurePath = "./tests/Maestro") -> None:
-<<<<<<< HEAD
-    r"""Benchmark BPE encoding, batched and un-batched.
-=======
     r"""
     Benchmark BPE encoding, batched and un-batched.
->>>>>>> 6e04c065
 
     :param data_path: root path to the data to test
     """
