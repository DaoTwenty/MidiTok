<<<<<<< HEAD
"""Dataset classes and data collators to be used with PyTorch when training a model.
=======
"""
Dataset classes and data collators to be used with PyTorch when training a model.
>>>>>>> 6e04c065

``DatasetTok`` is a general i/o class that loads and tokenize MIDI files and saves them
in memory during its initialization, that can chunk the whole token sequences into
smaller sections with a minimum and maximum size. ``DatasetJsonIO`` loads json tokens
files on the fly when it is iterated during batch creations.
"""

from .collators import DataCollator
from .datasets import (
    DatasetJsonIO,
    DatasetTok,
    split_dataset_to_subsequences,
    split_seq_in_subsequences,
)

__all__ = [
    "DatasetTok",
    "DatasetJsonIO",
    "split_dataset_to_subsequences",
    "split_seq_in_subsequences",
    "DataCollator",
]<|MERGE_RESOLUTION|>--- conflicted
+++ resolved
@@ -1,9 +1,5 @@
-<<<<<<< HEAD
-"""Dataset classes and data collators to be used with PyTorch when training a model.
-=======
 """
 Dataset classes and data collators to be used with PyTorch when training a model.
->>>>>>> 6e04c065
 
 ``DatasetTok`` is a general i/o class that loads and tokenize MIDI files and saves them
 in memory during its initialization, that can chunk the whole token sequences into
