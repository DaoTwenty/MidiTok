"""Constants for data encoding."""

from importlib.metadata import version

CURRENT_MIDITOK_VERSION = version("miditok")
CURRENT_TOKENIZERS_VERSION = version("tokenizers")
CURRENT_SYMUSIC_VERSION = version("symusic")

MIDI_FILES_EXTENSIONS = {".mid", ".midi", ".MID", ".MIDI"}
ABC_FILES_EXTENSIONS = {".abc", ".ABC"}
SUPPORTED_MUSIC_FILE_EXTENSIONS = MIDI_FILES_EXTENSIONS | ABC_FILES_EXTENSIONS
SCORE_LOADING_EXCEPTION = (
    RuntimeError,
    ValueError,
    OSError,
    FileNotFoundError,
    IOError,
    EOFError,
)
DEFAULT_TOKENIZER_FILE_NAME = "tokenizer.json"

# Starting id of chr() method for bytes equivalent of tokens.
# The  first 5 (0 to 4 included) are ignored by 🤗tokenizers. We also skip the 32nd
# (0x20) (space) as it is used to split sequences of characters into words.
# Issue for reference: https://github.com/huggingface/tokenizers/issues/566
# List of unicode characters: https://www.fileformat.info/info/charset/UTF-8/list.htm
CHR_ID_START = 33

# Default parameters for TokenizerConfig, used when tokenizing a dataset and using
# tokens. These parameters impact the file preprocessing (downsampling).
# The recommended pitches for piano in the GM2 specs are from 21 to 108
PITCH_RANGE = (21, 109)
BEAT_RES = {(0, 4): 8, (4, 12): 4}  # samples per beat
# number of velocity bins, velocities values from 0 to 127 will be quantized
NUM_VELOCITIES = 32
# default special tokens
BOS_TOKEN_NAME = "BOS"
EOS_TOKEN_NAME = "EOS"
SPECIAL_TOKENS = ["PAD", BOS_TOKEN_NAME, EOS_TOKEN_NAME, "MASK"]
MANDATORY_SPECIAL_TOKENS = ["PAD"]

USE_CHORDS = False
USE_RESTS = False
USE_TEMPOS = False
USE_TIME_SIGNATURE = False
USE_SUSTAIN_PEDALS = False
USE_PITCH_BENDS = False
USE_PROGRAMS = False
USE_PITCHDRUM_TOKENS = True
USE_MICROTIMING = False

# Pitch as intervals
USE_PITCH_INTERVALS = False
MAX_PITCH_INTERVAL = 16
PITCH_INTERVALS_MAX_TIME_DIST = 1

# Rest params
BEAT_RES_REST = {(0, 1): 8, (1, 2): 4, (2, 12): 2}

# Chord params
# "chord_unknown" specifies the range of number of notes that can form "unknown" chords
# (that do not fit in "chord_maps") to add in tokens.
# Known chord maps, with 0 as root note
CHORD_MAPS = {
    "min": (0, 3, 7),
    "maj": (0, 4, 7),
    "dim": (0, 3, 6),
    "aug": (0, 4, 8),
    "sus2": (0, 2, 7),
    "sus4": (0, 5, 7),
    "7dom": (0, 4, 7, 10),
    "7min": (0, 3, 7, 10),
    "7maj": (0, 4, 7, 11),
    "7halfdim": (0, 3, 6, 10),
    "7dim": (0, 3, 6, 9),
    "7aug": (0, 4, 8, 11),
    "9maj": (0, 4, 7, 10, 14),
    "9min": (0, 4, 7, 10, 13),
}
# Tokens will look as "Chord_C:maj"
CHORD_TOKENS_WITH_ROOT_NOTE = False
# (3, 6) for chords between 3 and 5 notes
CHORD_UNKNOWN = None
UNKNOWN_CHORD_PREFIX = "ukn"  # only used in methods

# Tempo params
# number of tempo bins for additional tempo tokens, quantized like velocities
NUM_TEMPOS = 32
TEMPO_RANGE = (40, 250)  # (min_tempo, max_tempo)
LOG_TEMPOS = False  # log or linear scale tempos
DELETE_EQUAL_SUCCESSIVE_TEMPO_CHANGES = False

# Time signature params
# {denom_i: [num_i1, ..., num_in] / (min_num_i, max_num_i)}
TIME_SIGNATURE_RANGE = {8: [3, 12, 6], 4: [5, 6, 3, 2, 1, 4]}

# Sustain pedal params
SUSTAIN_PEDAL_DURATION = False

# Pitch bend params
# 32, so there will be no pitch bend 0 by default
PITCH_BEND_RANGE = (-8192, 8191, 32)

# Programs
PROGRAMS = list(range(-1, 128))
ONE_TOKEN_STREAM_FOR_PROGRAMS = True  # automatically set False when not using programs
PROGRAM_CHANGES = False

# Drums
# Recommended range from the GM2 specs
# Note: we ignore the "Applause" at pitch 88 of the orchestra drum set, increase to 89
# if you need it.
DRUM_PITCH_RANGE = (27, 88)

<<<<<<< HEAD
# Microtiming
MAX_MICROTIME_DEPTH = 1
MICROTIME_BASE = 10

# Other
=======
# Preprocessing
>>>>>>> 1cfdb882
REMOVE_DUPLICATED_NOTES = False

# Attribute controls default arguments
AC_POLYPHONY_TRACK = False
AC_POLYPHONY_BAR = False
AC_PITCH_CLASS_BAR = False
AC_NOTE_DENSITY_TRACK = False
AC_NOTE_DENSITY_BAR = False
AC_NOTE_DURATION_BAR = False
AC_NOTE_DURATION_TRACK = False
AC_REPETITION_TRACK = False
AC_POLYPHONY_MIN = 1
AC_POLYPHONY_MAX = 6
AC_NOTE_DENSITY_BAR_MAX = 18
AC_NOTE_DENSITY_TRACK_MIN = 0
AC_NOTE_DENSITY_TRACK_MAX = 18
AC_REPETITION_TRACK_NUM_CONSEC_BARS = 4
AC_REPETITION_TRACK_NUM_BINS = 10


# Tokenizers specific parameters
MMM_COMPATIBLE_TOKENIZERS = {"TSD", "REMI", "MIDILike", "MIREX"}
USE_BAR_END_TOKENS = False  # REMI

# Defaults values when writing new files
TEMPO = 120
TIME_SIGNATURE = (4, 4)
KEY_SIGNATURE_KEY = KEY_SIGNATURE_TONALITY = 0  # C major
DELETE_EQUAL_SUCCESSIVE_TIME_SIG_CHANGES = False

# Tokenizer training
DEFAULT_TRAINING_MODEL_NAME = "BPE"
ENCODE_IDS_SPLIT = "bar"
WORDPIECE_MAX_INPUT_CHARS_PER_WORD_BAR = 400
WORDPIECE_MAX_INPUT_CHARS_PER_WORD_BEAT = 100
UNIGRAM_MAX_INPUT_CHARS_PER_WORD_BAR = 128
UNIGRAM_MAX_INPUT_CHARS_PER_WORD_BEAT = 32
UNIGRAM_SPECIAL_TOKEN_SUFFIX = "-unigram"

# For file split in DatasetMIDI
MAX_NUM_FILES_NUM_TOKENS_PER_NOTE = 200

# Used with chords
PITCH_CLASSES = [
    "C",
    "C#",
    "D",
    "D#",
    "E",
    "F",
    "F#",
    "G",
    "G#",
    "A",
    "A#",
    "B",
]

# During tokenization
TOKEN_TYPE_BEFORE_PC = ["TimeSig", "Tempo"]

# http://newt.phys.unsw.edu.au/jw/notes.html
# https://www.midi.org/specifications

# index i = program i+1 in the GM2 specs (7. Appendix A)
# index i = program i as retrieved by packages
MIDI_INSTRUMENTS = [
    {"name": "Acoustic Grand Piano", "pitch_range": range(21, 109)},
    {"name": "Bright Acoustic Piano", "pitch_range": range(21, 109)},
    {"name": "Electric Grand Piano", "pitch_range": range(21, 109)},
    {"name": "Honky-tonk Piano", "pitch_range": range(21, 109)},
    {"name": "Electric Piano 1", "pitch_range": range(28, 104)},
    {"name": "Electric Piano 2", "pitch_range": range(28, 104)},
    {"name": "Harpsichord", "pitch_range": range(41, 90)},
    {"name": "Clavi", "pitch_range": range(36, 97)},
    # Chromatic Percussion
    {"name": "Celesta", "pitch_range": range(60, 109)},
    {"name": "Glockenspiel", "pitch_range": range(72, 109)},
    {"name": "Music Box", "pitch_range": range(60, 85)},
    {"name": "Vibraphone", "pitch_range": range(53, 90)},
    {"name": "Marimba", "pitch_range": range(48, 85)},
    {"name": "Xylophone", "pitch_range": range(65, 97)},
    {"name": "Tubular Bells", "pitch_range": range(60, 78)},
    {"name": "Dulcimer", "pitch_range": range(60, 85)},
    # Organs
    {"name": "Drawbar Organ", "pitch_range": range(36, 97)},
    {"name": "Percussive Organ", "pitch_range": range(36, 97)},
    {"name": "Rock Organ", "pitch_range": range(36, 97)},
    {"name": "Church Organ", "pitch_range": range(21, 109)},
    {"name": "Reed Organ", "pitch_range": range(36, 97)},
    {"name": "Accordion", "pitch_range": range(53, 90)},
    {"name": "Harmonica", "pitch_range": range(60, 85)},
    {"name": "Tango Accordion", "pitch_range": range(53, 90)},
    # Guitars
    {"name": "Acoustic Guitar (nylon)", "pitch_range": range(40, 85)},
    {"name": "Acoustic Guitar (steel)", "pitch_range": range(40, 85)},
    {"name": "Electric Guitar (jazz)", "pitch_range": range(40, 87)},
    {"name": "Electric Guitar (clean)", "pitch_range": range(40, 87)},
    {"name": "Electric Guitar (muted)", "pitch_range": range(40, 87)},
    {"name": "Overdriven Guitar", "pitch_range": range(40, 87)},
    {"name": "Distortion Guitar", "pitch_range": range(40, 87)},
    {"name": "Guitar Harmonics", "pitch_range": range(40, 87)},
    # Bass
    {"name": "Acoustic Bass", "pitch_range": range(28, 56)},
    {"name": "Electric Bass (finger)", "pitch_range": range(28, 56)},
    {"name": "Electric Bass (pick)", "pitch_range": range(28, 56)},
    {"name": "Fretless Bass", "pitch_range": range(28, 56)},
    {"name": "Slap Bass 1", "pitch_range": range(28, 56)},
    {"name": "Slap Bass 2", "pitch_range": range(28, 56)},
    {"name": "Synth Bass 1", "pitch_range": range(28, 56)},
    {"name": "Synth Bass 2", "pitch_range": range(28, 56)},
    # Strings & Orchestral instruments
    {"name": "Violin", "pitch_range": range(55, 94)},
    {"name": "Viola", "pitch_range": range(48, 85)},
    {"name": "Cello", "pitch_range": range(36, 73)},
    {"name": "Contrabass", "pitch_range": range(28, 56)},
    {"name": "Tremolo Strings", "pitch_range": range(28, 94)},
    {"name": "Pizzicato Strings", "pitch_range": range(28, 94)},
    {"name": "Orchestral Harp", "pitch_range": range(23, 104)},
    {"name": "Timpani", "pitch_range": range(36, 58)},
    # Ensembles
    {"name": "String Ensembles 1", "pitch_range": range(28, 97)},
    {"name": "String Ensembles 2", "pitch_range": range(28, 97)},
    {"name": "SynthStrings 1", "pitch_range": range(36, 97)},
    {"name": "SynthStrings 2", "pitch_range": range(36, 97)},
    {"name": "Choir Aahs", "pitch_range": range(48, 80)},
    {"name": "Voice Oohs", "pitch_range": range(48, 80)},
    {"name": "Synth Voice", "pitch_range": range(48, 85)},
    {"name": "Orchestra Hit", "pitch_range": range(48, 73)},
    # Brass
    {"name": "Trumpet", "pitch_range": range(58, 95)},
    {"name": "Trombone", "pitch_range": range(34, 76)},
    {"name": "Tuba", "pitch_range": range(29, 56)},
    {"name": "Muted Trumpet", "pitch_range": range(58, 83)},
    {"name": "French Horn", "pitch_range": range(41, 78)},
    {"name": "Brass Section", "pitch_range": range(36, 97)},
    {"name": "Synth Brass 1", "pitch_range": range(36, 97)},
    {"name": "Synth Brass 2", "pitch_range": range(36, 97)},
    # Reed
    {"name": "Soprano Sax", "pitch_range": range(54, 88)},
    {"name": "Alto Sax", "pitch_range": range(49, 81)},
    {"name": "Tenor Sax", "pitch_range": range(42, 76)},
    {"name": "Baritone Sax", "pitch_range": range(37, 69)},
    {"name": "Oboe", "pitch_range": range(58, 92)},
    {"name": "English Horn", "pitch_range": range(52, 82)},
    {"name": "Bassoon", "pitch_range": range(34, 73)},
    {"name": "Clarinet", "pitch_range": range(50, 92)},
    # Pipe
    {"name": "Piccolo", "pitch_range": range(74, 109)},
    {"name": "Flute", "pitch_range": range(60, 97)},
    {"name": "Recorder", "pitch_range": range(60, 97)},
    {"name": "Pan Flute", "pitch_range": range(60, 97)},
    {"name": "Blown Bottle", "pitch_range": range(60, 97)},
    {"name": "Shakuhachi", "pitch_range": range(55, 85)},
    {"name": "Whistle", "pitch_range": range(60, 97)},
    {"name": "Ocarina", "pitch_range": range(60, 85)},
    # Synth Lead
    {"name": "Lead 1 (square)", "pitch_range": range(21, 109)},
    {"name": "Lead 2 (sawtooth)", "pitch_range": range(21, 109)},
    {"name": "Lead 3 (calliope)", "pitch_range": range(36, 97)},
    {"name": "Lead 4 (chiff)", "pitch_range": range(36, 97)},
    {"name": "Lead 5 (charang)", "pitch_range": range(36, 97)},
    {"name": "Lead 6 (voice)", "pitch_range": range(36, 97)},
    {"name": "Lead 7 (fifths)", "pitch_range": range(36, 97)},
    {"name": "Lead 8 (bass + lead)", "pitch_range": range(21, 109)},
    # Synth Pad
    {"name": "Pad 1 (new age)", "pitch_range": range(36, 97)},
    {"name": "Pad 2 (warm)", "pitch_range": range(36, 97)},
    {"name": "Pad 3 (polysynth)", "pitch_range": range(36, 97)},
    {"name": "Pad 4 (choir)", "pitch_range": range(36, 97)},
    {"name": "Pad 5 (bowed)", "pitch_range": range(36, 97)},
    {"name": "Pad 6 (metallic)", "pitch_range": range(36, 97)},
    {"name": "Pad 7 (halo)", "pitch_range": range(36, 97)},
    {"name": "Pad 8 (sweep)", "pitch_range": range(36, 97)},
    # Synth SFX
    {"name": "FX 1 (rain)", "pitch_range": range(36, 97)},
    {"name": "FX 2 (soundtrack)", "pitch_range": range(36, 97)},
    {"name": "FX 3 (crystal)", "pitch_range": range(36, 97)},
    {"name": "FX 4 (atmosphere)", "pitch_range": range(36, 97)},
    {"name": "FX 5 (brightness)", "pitch_range": range(36, 97)},
    {"name": "FX 6 (goblins)", "pitch_range": range(36, 97)},
    {"name": "FX 7 (echoes)", "pitch_range": range(36, 97)},
    {"name": "FX 8 (sci-fi)", "pitch_range": range(36, 97)},
    # Ethnic Misc.
    {"name": "Sitar", "pitch_range": range(48, 78)},
    {"name": "Banjo", "pitch_range": range(48, 85)},
    {"name": "Shamisen", "pitch_range": range(50, 80)},
    {"name": "Koto", "pitch_range": range(55, 85)},
    {"name": "Kalimba", "pitch_range": range(48, 80)},
    {"name": "Bag pipe", "pitch_range": range(36, 78)},
    {"name": "Fiddle", "pitch_range": range(55, 97)},
    {"name": "Shanai", "pitch_range": range(48, 73)},
    # Percussive
    {"name": "Tinkle Bell", "pitch_range": range(72, 85)},
    {"name": "Agogo", "pitch_range": range(60, 73)},
    {"name": "Steel Drums", "pitch_range": range(52, 77)},
    {"name": "Woodblock", "pitch_range": range(128)},
    {"name": "Taiko Drum", "pitch_range": range(128)},
    {"name": "Melodic Tom", "pitch_range": range(128)},
    {"name": "Synth Drum", "pitch_range": range(128)},
    {"name": "Reverse Cymbal", "pitch_range": range(128)},
    # SFX
    {"name": "Guitar Fret Noise, Guitar Cutting Noise", "pitch_range": range(128)},
    {"name": "Breath Noise, Flute Key Click", "pitch_range": range(128)},
    {
        "name": "Seashore, Rain, Thunder, Wind, Stream, Bubbles",
        "pitch_range": range(128),
    },
    {"name": "Bird Tweet, Dog, Horse Gallop", "pitch_range": range(128)},
    {
        "name": "Telephone Ring, Door Creaking, Door, Scratch, Wind Chime",
        "pitch_range": range(128),
    },
    {"name": "Helicopter, Car Sounds", "pitch_range": range(128)},
    {
        "name": "Applause, Laughing, Screaming, Punch, Heart Beat, Footstep",
        "pitch_range": range(128),
    },
    {"name": "Gunshot, Machine Gun, Lasergun, Explosion", "pitch_range": range(128)},
]

INSTRUMENT_CLASSES = [
    {"name": "Piano", "program_range": range(8)},  # 0
    {"name": "Chromatic Percussion", "program_range": range(8, 16)},
    {"name": "Organ", "program_range": range(16, 24)},
    {"name": "Guitar", "program_range": range(24, 32)},
    {"name": "Bass", "program_range": range(32, 40)},
    {"name": "Strings", "program_range": range(40, 48)},  # 5
    {"name": "Ensemble", "program_range": range(48, 56)},
    {"name": "Brass", "program_range": range(56, 64)},
    {"name": "Reed", "program_range": range(64, 72)},
    {"name": "Pipe", "program_range": range(72, 80)},
    {"name": "Synth Lead", "program_range": range(80, 88)},  # 10
    {"name": "Synth Pad", "program_range": range(88, 96)},
    {"name": "Synth Effects", "program_range": range(96, 104)},
    {"name": "Ethnic", "program_range": range(104, 112)},
    {"name": "Percussive", "program_range": range(112, 120)},
    {"name": "Sound Effects", "program_range": range(120, 128)},  # 15
    {"name": "Drums", "program_range": range(-1, 0)},
]

# To easily get the class index of any instrument program
CLASS_OF_INST = [
    i
    for i, inst_class in enumerate(INSTRUMENT_CLASSES)
    for _ in inst_class["program_range"]
]

# index i = program i+1 in the GM2 specs (8. Appendix B)
# index i = program i retrieved by packages
DRUM_SETS = {
    0: "Standard",
    8: "Room",
    16: "Power",
    24: "Electronic",
    25: "Analog",
    32: "Jazz",
    40: "Brush",
    48: "Orchestra",
    56: "SFX",
}

# Control changes list (without specifications):
# https://www.midi.org/specifications-old/item/table-3-control-change-messages-data-bytes-2
# Undefined and general control changes are not considered here
# All these attributes can take values from 0 to 127, with some of them being on/off
CONTROL_CHANGES = {
    # MSB
    0: "Bank Select",
    1: "Modulation Depth",
    2: "Breath Controller",
    4: "Foot Controller",
    5: "Portamento Time",
    6: "Data Entry",
    7: "Channel Volume",
    8: "Balance",
    10: "Pan",
    11: "Expression Controller",
    # LSB
    32: "Bank Select",
    33: "Modulation Depth",
    34: "Breath Controller",
    36: "Foot Controller",
    37: "Portamento Time",
    38: "Data Entry",
    39: "Channel Volume",
    40: "Balance",
    42: "Pan",
    43: "Expression Controller",
    # On / Off control changes, ≤63 off, ≥64 on
    64: "Damper Pedal",
    65: "Portamento",
    66: "Sostenuto",
    67: "Soft Pedal",
    68: "Legato Footswitch",
    69: "Hold 2",
    # Continuous controls
    70: "Sound Variation",
    71: "Timbre/Harmonic Intensity",
    72: "Release Time",
    73: "Attack Time",
    74: "Brightness",
    75: "Decay Time",
    76: "Vibrato Rate",
    77: "Vibrato Depth",
    78: "Vibrato Delay",
    84: "Portamento Control",
    88: "High Resolution Velocity Prefix",
    # Effects depths
    91: "Reverb Depth",
    92: "Tremolo Depth",
    93: "Chorus Depth",
    94: "Celeste Depth",
    95: "Phaser Depth",
    # Registered parameters numbers
    96: "Data Increment",
    97: "Data Decrement",
    #  98: 'Non-Registered Parameter Number (NRPN) - LSB',
    #  99: 'Non-Registered Parameter Number (NRPN) - MSB',
    100: "Registered Parameter Number (RPN) - LSB",
    101: "Registered Parameter Number (RPN) - MSB",
    # Channel mode controls
    120: "All Sound Off",
    121: "Reset All Controllers",
    122: "Local Control On/Off",
    123: "All Notes Off",
    124: "Omni Mode Off",  # + all notes off
    125: "Omni Mode On",  # + all notes off
    126: "Mono Mode On",  # + poly off, + all notes off
    127: "Poly Mode On",  # + mono off, +all notes off
}<|MERGE_RESOLUTION|>--- conflicted
+++ resolved
@@ -112,15 +112,11 @@
 # if you need it.
 DRUM_PITCH_RANGE = (27, 88)
 
-<<<<<<< HEAD
 # Microtiming
 MAX_MICROTIME_DEPTH = 1
 MICROTIME_BASE = 10
 
-# Other
-=======
 # Preprocessing
->>>>>>> 1cfdb882
 REMOVE_DUPLICATED_NOTES = False
 
 # Attribute controls default arguments
